from typing import Tuple, List, Mapping, Union, IO
from enum import Enum

from .proto.to_proto import ProtoExporter
from .proto.from_proto import ProtoImporter
from .proto import circuit_pb2 as protodefs

# Internal type shorthand
ModuleLike = Union[protodefs.Module, protodefs.ExternalModule]


class NetlistFormat(Enum):
    """ Enumeration of available formats. 
    Includes string-value conversion/ generation. """

    SPECTRE = "spectre"
    VERILOG = "verilog"

    @staticmethod
    def get(spec: "NetlistFormatSpec") -> "NetlistFormat":
        """ Get the format specified by `spec`, in either enum or string terms. 
        Only does real work in the case when `spec` is a string, otherwise returns it unchanged. """
        if isinstance(spec, (NetlistFormat, str)):
            return NetlistFormat(spec)
        raise TypeError

    def netlister(self) -> type:
        """ Get the paired netlister-class """
        if self == NetlistFormat.SPECTRE:
            return SpectreNetlister
        if self == NetlistFormat.VE:
            return VerilogNetlister
        raise ValueError


# Type-alias for specifying format, either in enum or string terms
NetlistFormatSpec = Union[NetlistFormat, str]


class Netlister:
    """
    Base class for different netlisters.
    These methods should all just be string manipulations
    """

    enum = None  # Class attr of the `NetlistFormat` enum

    port_type_to_str = {
        protodefs.Port.Direction.INPUT: "input",
        protodefs.Port.Direction.OUTPUT: "output",
        protodefs.Port.Direction.INOUT: "inout",
        protodefs.Port.Direction.NONE: "",
    }

    def __init__(self, pkg: protodefs.Package, dest: IO):
        self.pkg = pkg
        self.dest = dest
        self.module_names = set()  # Netlisted Module names
        self.pmodules = dict()  # Visited proto-Modules
        self.ext_modules = dict()  # Visited ExternalModules
        self.ext_module_names = (
            dict()
        )  # Visited ExternalModule names, checked for duplicates

    def netlist(self) -> None:
        """ Primary API Method.
        Convert everything in `self.pkg` and write to `self.dest`. """

        if self.pkg.ext_sources:
            raise RuntimeError(f"External sources not (yet) supported")

        # First visit any externally-defined Modules,
        # Ensuring we have their port-orders.
        for emod in self.pkg.ext_modules:
            self.get_external_module(emod)

        # Now do the real stuff,
        # Creating netlist entries for each package-defined Module
        netlist = ""
        for mod in self.pkg.modules:
            self.get_module_definition(mod)
        self.write(netlist)  # FIXME: distribute this throughout
        self.dest.flush()

    def write(self, s: str) -> None:
        # Helper/wrapper, passing to `self.dest`
        self.dest.write(s)

    def get_external_module(self, emod: protodefs.ExternalModule) -> None:
        """ Visit an ExternalModule definition.
        "Netlisting" these doesn't actually write anything,
        but just stores a reference  in internal dictionary `ext_modules`
        for future references to them. """
        key = (emod.name.domain, emod.name.name)
        if key in self.ext_modules:
            raise RuntimeError(f"Invalid doubly-defined external module {emod}")
        self.ext_modules[key] = emod

    def get_module_definition(self, module: protodefs.Module) -> str:
        raise NotImplementedError

    @classmethod
    def get_signal_definition(cls, signals: List[str]) -> str:
        raise NotImplementedError

    def get_instance(self, pinst: protodefs.Instance) -> str:
        raise NotImplementedError

    @classmethod
    def get_port_name_dir(cls, port: protodefs.Port) -> Tuple[str, str]:
        return port.name, cls.port_type_to_str[port.direction]

    @classmethod
    def get_param_def(cls, name: str, param: protodefs.Parameter) -> str:
        """ Get a `param=value` definition-pair """
        return f"{name} = {cls.get_param_value(param)} "

    def get_param_value(pparam: protodefs.Parameter) -> str:
        """ Get a string representation of a parameter-value """
        ptype = pparam.WhichOneof("value")
        if ptype == "integer":
            return str(int(pparam.integer))
        if ptype == "double":
            return str(float(pparam.double))
        if ptype == "string":
            return f'"{str(pparam.string)}"'
        raise ValueError


class SpectreNetlister(Netlister):
    """Netlister for Spectre compatible netlist"""

<<<<<<< HEAD
    @classmethod
    def get_signal_definition(cls, signals: List[str]) -> str:
        return ""
=======
    enum = NetlistFormat.SPECTRE  # Class attr of the `NetlistFormat` enum
>>>>>>> 54bcbf73

    def get_module_name(self, module: protodefs.Module) -> str:
        """ Create a Spectre-compatible name for proto-Module `module` """

        # Create the module name
        # Replace all format-invalid characters with underscores
        name = module.name.split(".")[-1]
        for ch in name:
            if not (ch.isalpha() or ch.isdigit() or ch == "_"):
                name = name.replace(ch, "_")
        return name

    def get_module_definition(self, module: protodefs.Module) -> str:
        """ Create a Spectre-format definition for proto-Module `module` """

        # Create the module name
        module_name = self.get_module_name(module)
        # Check for double-definition
        if module_name in self.module_names:
            raise RuntimeError(f"Module {module_name} doubly defined")
        # Add to our visited lists
        self.module_names.add(module_name)
        self.pmodules[module.name] = module

        # Create the sub-circuit definition header
        self.write(f"subckt {module_name} \n")

        if module.ports:  # Create its ports
            self.write("+  ")
            for pport in module.ports:
                self.write(self.get_port(pport) + " ")
            self.write("\n")
        else:
            self.write("+  // No ports \n")

        # Create its parameters, if defined
        if module.default_parameters:
            self.write("parameters ")
            for name, pparam in module.parameters.items():
                self.write(self.get_param_def(name, pparam))
            self.write("\n")
        else:
            self.write("+  // No parameters \n")

        self.write("\n")  # End "header" facets
        # Note nothing need be done for internal signals;
        # spice and spectre create these "out of thin air"

        # Create its instances
        for pinst in module.instances:
            self.write(self.get_instance(pinst))
        self.write("\n")

        # Close up the sub-circuit
        self.write("ends \n\n")

    def get_connection(self, pconn: protodefs.Connection) -> str:
        """ Netlist a `Connection`, a proto `oneof` type,
        which includes signals, slices, and concatenations. """
        # Connections are a proto `oneof` union; figure out which to import
        stype = pconn.WhichOneof("stype")
        if stype == "sig":
            return self.get_signal(pconn.sig)
        if stype == "slice":
<<<<<<< HEAD
            return self.get_slice(pconn.slice)
=======
            return self.get_signal_slice(pconn.slice)
>>>>>>> 54bcbf73
        # Concatenations are more complicated and need their own method
        if stype == "concat":
            return self.get_concat(pconn.concat)
        raise ValueError(f"Invalid Connection Type: {pconn}")

    def get_concat(self, pconc: protodefs.Concat) -> str:
        """ Netlist a Signal Concatenation """
        out = ""
        for part in pconc.parts:
            out += self.get_connection(part) + " "
        return out

    @classmethod
    def get_port(cls, pport: protodefs.Port) -> str:
        """ Get a netlist `Port` definition
        Note spectre & spice netlists don't include directions,
        so this just requires visiting the underlying `Signal`. """
        return cls.get_signal(pport.signal)

    @classmethod
    def get_signal(cls, psig: protodefs.Signal) -> str:
        """ Get a netlist definition for Signal `psig` """
        if psig.width < 1:
            raise RuntimeError
        if psig.width == 1:  # width==1, i.e. a scalar signal
            return psig.name
        # Vector/ multi "bit" Signal. Creates several spice signals.
<<<<<<< HEAD
        return " ".join([f"{psig.name}_{k}" for k in reversed(range(psig.width))])

    @classmethod
    def get_slice(cls, pslice: protodefs.Slice) -> str:
        """ Get the definition of slice """
        return " ".join([f'{pslice.signal}_{k}' for k in range(pslice.top, pslice.bot-1, -1)])
=======
        return " ".join([rf"{psig.name}\[{k}\]" for k in reversed(range(psig.width))])

    @classmethod
    def get_signal_slice(cls, pslice: protodefs.Slice) -> str:
        """Get a netlist definition for Signal-Slice `pslice`"""
        base = pslice.signal
        indices = list(reversed(range(pslice.bot, pslice.top + 1)))
        if not len(indices):
            raise RuntimeError(f"Attempting to netlist empty slice {pslice}")
        return " ".join([rf"{base}\[{k}\]" for k in indices])
>>>>>>> 54bcbf73

    def get_instance(self, pinst: protodefs.Instance) -> str:
        """Create and return a netlist-string for Instance `pinst`"""

        # Create the instance name
        out = f"{pinst.name}\n"

        # Get its Module or ExternalModule definition, primarily for sake of port-order
        module, module_name = self.resolve_reference(pinst.module)

        if module.ports:
            out += "+  ( "
            # Get `module`'s port-order
            port_order = [pport.signal.name for pport in module.ports]
            # And write the Instance ports, in that order
            for pname in port_order:
                pconn = pinst.connections.get(pname, None)
                if pconn is None:
                    raise RuntimeError(f"Unconnected Port {pname} on {pinst.name}")
                out += self.get_connection(pconn) + " "
            out += " ) \n"
        else:
            out += "+  // No ports \n"

        # Write the module-name
<<<<<<< HEAD
        out += "\n+  " + module_name + " "

        # Write the parameter-values
        # if len(pinst.parameters):
        #     raise TabError(f"Coming Soon!")
=======
        out += "+  " + module_name + " \n"

        if pinst.parameters:
            out += "+  "
            # Write the parameter-values
            for pname, pparam in pinst.parameters.items():
                pval = self.get_parameter_val(pparam)
                out += f"{pname}={pval} "
            out += " \n"
        else:
            out += "+  // No parameters \n"
>>>>>>> 54bcbf73

        # Close it, and return the result
        out += "\n"
        return out

    def resolve_reference(self, ref: protodefs.Reference) -> Tuple[ModuleLike, str]:
        """ Resolve the `ModuleLike` referent of `ref`, along with its name. """

        if ref.WhichOneof("to") == "local":  # Internally-defined Module
            module = self.pmodules.get(ref.local, None)
            if module is None:
                raise RuntimeError(f"Invalid undefined Module {ref.local} ")
            module_name = self.get_module_name(module)

        elif ref.WhichOneof("to") == "external":  # Defined outside package

            # First check the priviledged/ internally-defined domains
            if ref.external.domain == "hdl21.primitives":
                raise RuntimeError(
                    f"Direct netlisting of `hdl21.primitive` {ref.external.name} not (yet) supported"
                )
            if ref.external.domain == "hdl21.ideal":
                # Ideal elements
                name = ref.external.name

                # Sort out the spectre-format name
                if name == "IdealCapacitor":
                    module_name = "capacitor"
                elif name == "IdealResistor":
                    module_name = "resistor"
                elif name == "IdealInductor":
                    module_name = "inductor"
                elif name == "VoltageSource":
                    module_name = "vsource"
                else:
                    raise ValueError(f"Unsupported or Invalid Ideal Primitive {ref}")

                # Awkardly, primitives don't naturally have definitions as
                # either `protodefs.Module` or `protodefs.ExternalModule`.
                # So we create one on the fly.
                prim = ProtoImporter.import_primitive(ref.external)
                module = ProtoExporter.export_primitive(prim)

            else:  # External Module
                key = (ref.external.domain, ref.external.name)
                module = self.ext_modules.get(key, None)
                if module is None:
                    raise RuntimeError(
                        f"Invalid Instance of undefined External Module {key}"
                    )
                # Check for duplicate names which would conflict from other namespaces
                module_name = ref.external.name
                if (
                    module_name in self.ext_module_names
                    and self.ext_module_names[module_name] is not module
                ):
                    raise RuntimeError(
                        f"Conflicting ExternalModule definitions {module} and {self.ext_module_names[module_name]}"
                    )
                self.ext_module_names[module_name] = module

        else:  # Not a Module, not an ExternalModule, not sure what it is
            raise ValueError

        return module, module_name

    def get_parameter_val(self, pparam: protodefs.Parameter) -> Union[int, float, str]:
        """ Convert proto-parameter `pparam` into Python-string-ifiable types """
        ptype = pparam.WhichOneof("value")
        if ptype == "integer":
            return int(pparam.integer)
        if ptype == "double":
            return float(pparam.double)
        if ptype == "string":
            return str(pparam.string)
        raise ValueError


class VerilogNetlister(Netlister):
    """ Netlister to create structural verilog netlists """

    enum = NetlistFormat.VERILOG  # Class attr of the `NetlistFormat` enum

    @classmethod
    def get_module_definition(
        cls,
        name: str,
        ports: List[protodefs.Port],
        parameters: Mapping[str, protodefs.Parameter],
    ) -> str:
        return f"subckt {name} " + " ".join(ports) + "\n"

    @classmethod
    def get_signal_definition(cls, signals: List[str]) -> str:
        return ""

    @classmethod
    def get_instance_statement(
        cls,
        name: str,
        module: str,
        connections: List[Tuple[str, str]],
        params: List[Tuple[str, str]],
    ) -> str:
        return (
            f"{name} "
            + " ".join([c[1] for c in connections])
            + module
            + " ".join([f"{k}={v}" for k, v in params])
        )


def netlist(
    pkg: protodefs.Package, dest: IO, fmt: NetlistFormatSpec = "spectre"
) -> None:
    """ Netlist proto-Package `pkg` to destination `dest`. """
    fmt_enum = NetlistFormat.get(fmt)
    netlister_cls = fmt_enum.netlister()
    netlister = netlister_cls(pkg, dest)
    netlister.netlist()
<|MERGE_RESOLUTION|>--- conflicted
+++ resolved
@@ -130,13 +130,7 @@
 class SpectreNetlister(Netlister):
     """Netlister for Spectre compatible netlist"""
 
-<<<<<<< HEAD
-    @classmethod
-    def get_signal_definition(cls, signals: List[str]) -> str:
-        return ""
-=======
     enum = NetlistFormat.SPECTRE  # Class attr of the `NetlistFormat` enum
->>>>>>> 54bcbf73
 
     def get_module_name(self, module: protodefs.Module) -> str:
         """ Create a Spectre-compatible name for proto-Module `module` """
@@ -201,11 +195,7 @@
         if stype == "sig":
             return self.get_signal(pconn.sig)
         if stype == "slice":
-<<<<<<< HEAD
-            return self.get_slice(pconn.slice)
-=======
             return self.get_signal_slice(pconn.slice)
->>>>>>> 54bcbf73
         # Concatenations are more complicated and need their own method
         if stype == "concat":
             return self.get_concat(pconn.concat)
@@ -233,14 +223,6 @@
         if psig.width == 1:  # width==1, i.e. a scalar signal
             return psig.name
         # Vector/ multi "bit" Signal. Creates several spice signals.
-<<<<<<< HEAD
-        return " ".join([f"{psig.name}_{k}" for k in reversed(range(psig.width))])
-
-    @classmethod
-    def get_slice(cls, pslice: protodefs.Slice) -> str:
-        """ Get the definition of slice """
-        return " ".join([f'{pslice.signal}_{k}' for k in range(pslice.top, pslice.bot-1, -1)])
-=======
         return " ".join([rf"{psig.name}\[{k}\]" for k in reversed(range(psig.width))])
 
     @classmethod
@@ -251,7 +233,6 @@
         if not len(indices):
             raise RuntimeError(f"Attempting to netlist empty slice {pslice}")
         return " ".join([rf"{base}\[{k}\]" for k in indices])
->>>>>>> 54bcbf73
 
     def get_instance(self, pinst: protodefs.Instance) -> str:
         """Create and return a netlist-string for Instance `pinst`"""
@@ -277,13 +258,6 @@
             out += "+  // No ports \n"
 
         # Write the module-name
-<<<<<<< HEAD
-        out += "\n+  " + module_name + " "
-
-        # Write the parameter-values
-        # if len(pinst.parameters):
-        #     raise TabError(f"Coming Soon!")
-=======
         out += "+  " + module_name + " \n"
 
         if pinst.parameters:
@@ -295,7 +269,6 @@
             out += " \n"
         else:
             out += "+  // No parameters \n"
->>>>>>> 54bcbf73
 
         # Close it, and return the result
         out += "\n"
