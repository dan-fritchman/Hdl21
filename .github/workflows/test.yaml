--- conflicted
+++ resolved
@@ -35,10 +35,7 @@
       fail-fast: false
       matrix:
         python-version: ["3.7", "3.8", "3.9", "3.10", "3.11"]
-<<<<<<< HEAD
-=======
         pydantic-version: ["==1.9.0", ""] 
->>>>>>> 803af902
         dep-installer: ["dev", "pypi"]
     continue-on-error: ${{ matrix.dep-installer == 'pypi' || matrix.python-version == '3.11' }}
 
